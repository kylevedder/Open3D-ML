"""Networks for torch."""

from .randlanet import RandLANet
from .kpconv import KPFCNN
from .point_pillars import PointPillars
from .sparseconvnet import SparseConvUnet
<<<<<<< HEAD
from .pointnet import Pointnet2MSG, PointnetFPModule, PointnetSAModule
#from .point_rcnn import PointRCNN

__all__ = [
    'RandLANet', 'KPFCNN', 'PointPillars', 'Pointnet2MSG', 'PointnetFPModule',
    'PointnetSAModule', 'SparseConvUnet'
=======
# from .pointnet import Pointnet2MSG, PointnetFPModule, PointnetSAModule
# from .point_rcnn import PointRCNN

__all__ = [
    'RandLANet',
    'KPFCNN',
    'PointPillars'  #, 'Pointnet2MSG', 'PointnetFPModule',
>>>>>>> 7feb5d35
    #'PointnetSAModule', 'PointRCNN', 'SparseConvUnet'
]<|MERGE_RESOLUTION|>--- conflicted
+++ resolved
@@ -4,14 +4,6 @@
 from .kpconv import KPFCNN
 from .point_pillars import PointPillars
 from .sparseconvnet import SparseConvUnet
-<<<<<<< HEAD
-from .pointnet import Pointnet2MSG, PointnetFPModule, PointnetSAModule
-#from .point_rcnn import PointRCNN
-
-__all__ = [
-    'RandLANet', 'KPFCNN', 'PointPillars', 'Pointnet2MSG', 'PointnetFPModule',
-    'PointnetSAModule', 'SparseConvUnet'
-=======
 # from .pointnet import Pointnet2MSG, PointnetFPModule, PointnetSAModule
 # from .point_rcnn import PointRCNN
 
@@ -19,6 +11,5 @@
     'RandLANet',
     'KPFCNN',
     'PointPillars'  #, 'Pointnet2MSG', 'PointnetFPModule',
->>>>>>> 7feb5d35
     #'PointnetSAModule', 'PointRCNN', 'SparseConvUnet'
 ]